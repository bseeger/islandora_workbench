import os
import sys
import json
import csv
import logging
import datetime
import requests
import subprocess
import collections
import mimetypes
from ruamel.yaml import YAML

yaml = YAML()


def set_media_type(mimetype):
    # TIFFs and JP2s are 'file', as is everything else not in these lists.
    image_mimetypes = ['image/jpeg', 'image/png', 'image/gif']
    audio_mimetypes = ['audio/mpeg3', 'audio/wav', 'audio/aac']
    video_mimetypes = ['video/mp4']
    mimetypes.init()

    media_type = 'file'
    if mimetype in image_mimetypes:
        media_type = 'image'
    if mimetype in audio_mimetypes:
        media_type = 'audio'
    if mimetype in video_mimetypes:
        media_type = 'video'

    return media_type


def set_config_defaults(args):
    """Convert the YAML configuration data into an array for easy use.
       Also set some sensible defaults config values.
    """

    # Check existence of configuration file.
    if not os.path.exists(args.config):
        sys.exit('Error: Configuration file ' + args.config + 'not found.')

    config_file_contents = open(args.config).read()
    config_data = yaml.load(config_file_contents)

    config = {}
    for k, v in config_data.items():
        config[k] = v

    # Set up defaults for some settings.
    if 'delimiter' not in config:
        config['delimiter'] = ','
    if 'subdelimiter' not in config:
        config['subdelimiter'] = '|'
    if 'log_file_path' not in config:
        config['log_file_path'] = 'workbench.log'
    if 'log_file_mode' not in config:
        config['log_file_mode'] = 'a'
    if 'allow_missing_files' not in config:
        config['allow_missing_files'] = False

    if config['task'] == 'create':
        if 'id_field' not in config:
            config['id_field'] = 'id'
    if config['task'] == 'create':
        if 'published' not in config:
            config['published'] = True

    if config['task'] == 'create':
        if 'preprocessors' in config_data:
            config['preprocessors'] = {}
            for preprocessor in config_data['preprocessors']:
                for key, value in preprocessor.items():
                    config['preprocessors'][key] = value

    if args.check:
        config['check'] = True
    else:
        config['check'] = False

    return config


def issue_request(config, method, path, headers='', json='', data=''):
    """Issue the REST request to Drupal.
    """
    if config['host'] in path:
        url = path
    else:
        url = config['host'] + path

    if method == 'GET':
        response = requests.get(
            url,
            auth=(config['username'], config['password']),
            headers=headers
        )
    if method == 'HEAD':
        response = requests.head(
            url,
            auth=(config['username'], config['password']),
            headers=headers
        )
    if method == 'POST':
        response = requests.post(
            url,
            auth=(config['username'], config['password']),
            headers=headers,
            json=json,
            data=data
        )
    if method == 'PUT':
        response = requests.put(
            url,
            auth=(config['username'], config['password']),
            headers=headers,
            json=json,
            data=data
        )
    if method == 'PATCH':
        response = requests.patch(
            url,
            auth=(config['username'], config['password']),
            headers=headers,
            json=json,
            data=data
        )
    if method == 'DELETE':
        response = requests.delete(
            url,
            auth=(config['username'], config['password']),
            headers=headers
        )
    return response


def ping_node(config, nid):
    """Ping the node to see if it exists.
    """
    url = config['host'] + '/node/' + nid + '?_format=json'
    response = issue_request(config, 'GET', url)
    if response.status_code == 200:
        return True
    else:
        logging.warning(
            "Node ping (HEAD) on %s returned a %s status code",
            url,
            response.status_code)
        return False


def get_field_definitions(config):
    """Get field definitions from Drupal.
    """
    headers = {'Accept': 'Application/vnd.api+json'}
    field_definitions = {}

    # We need to get both the field config and the field storage config.
    field_storage_config_url = config['host'] + '/jsonapi/field_storage_config/field_storage_config'
    field_storage_config_response = issue_request(config, 'GET', field_storage_config_url, headers)
    if field_storage_config_response.status_code == 200:
        field_storage_config = json.loads(field_storage_config_response.text)
        for item in field_storage_config['data']:
            field_name = item['attributes']['field_name']
            if 'target_type' in item['attributes']['settings']:
                target_type = item['attributes']['settings']['target_type']
            else:
                target_type = None
            field_definitions[field_name] = {
                'field_type': item['attributes']['field_storage_config_type'],
                'cardinality': item['attributes']['cardinality'],
                'target_type': target_type}

    field_config_url = config['host'] + '/jsonapi/field_config/field_config'
    field_config_response = issue_request(config, 'GET', field_config_url, headers)
    if field_config_response.status_code == 200:
        field_config = json.loads(field_config_response.text)
        for item in field_config['data']:
            field_name = item['attributes']['field_name']
            required = item['attributes']['required']
            field_definitions[field_name]['required'] = required
            # E.g., comment, media, node.
            entity_type = item['attributes']['entity_type']
            field_definitions[field_name]['entity_type'] = entity_type

    return field_definitions


def check_input(config, args):
    """Validate the config file and input data.
    """
    # First, check the config file.
    tasks = ['create', 'update', 'delete', 'add_media']
    joiner = ', '
    if config['task'] not in tasks:
        sys.exit('Error: "task" in your configuration file must be one of "create", "update", "delete", "add_media".')

    config_keys = list(config.keys())
    config_keys.remove('check')

    # Dealing with optional config keys. If you introduce a new
    # optional key, add it to this list. Note that optional
    # keys are not validated.
<<<<<<< HEAD
    optional_config_keys = ['delimiter', 'subdelimiter', 'log_file_path', 'log_file_mode', 'allow_missing_files', 'preprocessors', 'published']
=======
    optional_config_keys = ['delimiter', 'subdelimiter', 'log_file_path', 'log_file_mode', 'allow_missing_files', 'preprocessors', 'bootstrap']
>>>>>>> 2d0c96c2

    for optional_config_key in optional_config_keys:
        if optional_config_key in config_keys:
            config_keys.remove(optional_config_key)

    # Check for presence of required config keys.
    if config['task'] == 'create':
        create_options = ['task', 'host', 'username', 'password', 'content_type',
                          'input_dir', 'input_csv', 'media_use_tid',
                          'drupal_filesystem', 'id_field']
        if not set(config_keys) == set(create_options):
            sys.exit('Error: Please check your config file for required ' +
                     'values: ' + joiner.join(create_options))
    if config['task'] == 'update':
        update_options = ['task', 'host', 'username', 'password',
                          'content_type', 'input_dir', 'input_csv']
        if not set(config_keys) == set(update_options):
            sys.exit('Error: Please check your config file for required ' +
                     'values: ' + joiner.join(update_options))
    if config['task'] == 'delete':
        delete_options = ['task', 'host', 'username', 'password',
                          'input_dir', 'input_csv']
        if not set(config_keys) == set(delete_options):
            sys.exit('Error: Please check your config file for required ' +
                     'values: ' + joiner.join(delete_options))
    if config['task'] == 'add_media':
        add_media_options = ['task', 'host', 'username', 'password',
                             'input_dir', 'input_csv', 'media_use_tid',
                             'drupal_filesystem']
        if not set(config_keys) == set(add_media_options):
            sys.exit('Error: Please check your config file for required ' +
                     'values: ' + joiner.join(add_media_options))
    print('OK, configuration file has all required values (did not check ' +
          'for optional values).')

    # Test host and credentials.
    jsonapi_url = '/jsonapi/field_storage_config/field_storage_config'
    headers = {'Accept': 'Application/vnd.api+json'}
    response = issue_request(config, 'GET', jsonapi_url, headers, None, None)
    """
    try:
        response = requests.get(
            jsonapi_url,
            auth=(config['username'], config['password']),
            headers=headers
        )
        response.raise_for_status()
    except requests.exceptions.TooManyRedirects as error:
        print(error)
        sys.exit(1)
    except requests.exceptions.RequestException as error:
        print(error)
        sys.exit(1)
    """

    # JSON:API returns a 200 but an empty 'data' array if credentials are bad.
    if response.status_code == 200:
        field_config = json.loads(response.text)
        if field_config['data'] == []:
            sys.exit('Error: ' + config['host'] + ' does not recognize the ' +
                     'username/password combination you have provided.')
        else:
            print('OK, ' + config['host'] + ' is accessible using the ' +
                  'credentials provided.')

    # Check existence of CSV file.
    input_csv = os.path.join(config['input_dir'], config['input_csv'])
    if os.path.exists(input_csv):
        print('OK, CSV file ' + input_csv + ' found.')
    else:
        sys.exit('Error: CSV file ' + input_csv + 'not found.')

    # Check column headers in CSV file.
    with open(input_csv) as csvfile:
        csv_data = csv.DictReader(csvfile, delimiter=config['delimiter'])
        csv_column_headers = csv_data.fieldnames

        # Check whether each row contains the same number of columns as there
        # are headers.
        for count, row in enumerate(csv_data, start=1):
            string_field_count = 0
            for field in row:
                if (row[field] is not None):
                    string_field_count += 1
            if len(csv_column_headers) > string_field_count:
                sys.exit("Error: Row " + str(count) + " of your CSV file " +
                         "does not have same number of columns (" + str(string_field_count) +
                         ") as there are headers (" + str(len(csv_column_headers)) + ").")
                logging.error("Error: Row %s of your CSV file does not " +
                              "have same number of columns (%s) as there are headers " +
                              "(%s).", str(count), str(string_field_count), str(len(csv_column_headers)))
            if len(csv_column_headers) < string_field_count:
                sys.exit("Error: Row " + str(count) + " of your CSV file " +
                         "has more columns than there are headers (" + str(len(csv_column_headers)) + ").")
                logging.error("Error: Row %s of your CSV file has more columns than there are headers " +
                              "(%s).", str(count), str(string_field_count), str(len(csv_column_headers)))
        print("OK, all " + str(count) + " rows in the CSV file have the same number of columns as there are headers (" + str(len(csv_column_headers)) + ").")

        # Task-specific CSV checks.
        if config['task'] == 'create':
            if config['id_field'] not in csv_column_headers:
                message = 'Error: For "create" tasks, your CSV file must contain column containing a unique identifier.'
                sys.exit(message)
                logging.error(message)
            if 'file' not in csv_column_headers:
                message = 'Error: For "create" tasks, your CSV file must contain a "file" column.'
                sys.exit(message)
                logging.error(message)
            if 'title' not in csv_column_headers:
                message = 'Error: For "create" tasks, your CSV file must contain a "title" column.'
                sys.exit(message)
                logging.error(message)
            field_definitions = get_field_definitions(config)
            drupal_fieldnames = []
            for drupal_fieldname in field_definitions:
                drupal_fieldnames.append(drupal_fieldname)
            if 'title' in csv_column_headers:
                csv_column_headers.remove('title')
            if config['id_field'] in csv_column_headers:
                csv_column_headers.remove(config['id_field'])
            if 'file' in csv_column_headers:
                csv_column_headers.remove('file')
            if 'node_id' in csv_column_headers:
                csv_column_headers.remove('node_id')
            for csv_column_header in csv_column_headers:
                if csv_column_header not in drupal_fieldnames:
                    sys.exit('Error: CSV column header "' + csv_column_header + '" does not appear to match any Drupal field names.')
                    logging.error("Error: CSV column header %s does not appear to match any Drupal field names.", csv_column_header)
            print('OK, CSV column headers match Drupal field names.')

        # Check that Drupal fields that are required are in the CSV file (create task only).
        if config['task'] == 'create':
            required_drupal_fields = []
            for drupal_fieldname in field_definitions:
                # In the create task, we only check for required fields that apply to nodes.
                if 'entity_type' in field_definitions[drupal_fieldname] and field_definitions[drupal_fieldname]['entity_type'] == 'node':
                    if 'required' in field_definitions[drupal_fieldname] and field_definitions[drupal_fieldname]['required'] is True:
                        required_drupal_fields.append(drupal_fieldname)
            for required_drupal_field in required_drupal_fields:
                if required_drupal_field not in csv_column_headers:
                    sys.exit('Error: Required Drupal field "' + required_drupal_field + '" is not present in the CSV file.')
                    logging.error("Required Drupal field %s is not present in the CSV file.", required_drupal_field)
            print('OK, required Drupal fields are present in the CSV file.')

        if config['task'] == 'update':
            if 'node_id' not in csv_column_headers:
                sys.exit('Error: For "update" tasks, your CSV file must ' +
                         'contain a "node_id" column.')
            field_definitions = get_field_definitions(config)
            drupal_fieldnames = []
            for drupal_fieldname in field_definitions:
                drupal_fieldnames.append(drupal_fieldname)
            if 'title' in csv_column_headers:
                csv_column_headers.remove('title')
            if 'file' in csv_column_headers:
                message = 'Error: CSV column header "file" is not allowed in update tasks.'
                sys.exit(message)
                logging.error(message)
            if 'node_id' in csv_column_headers:
                csv_column_headers.remove('node_id')
            for csv_column_header in csv_column_headers:
                if csv_column_header not in drupal_fieldnames:
                    sys.exit('Error: CSV column header "' + csv_column_header +
                             '" does not appear to match any Drupal field names.')
                    logging.error('Error: CSV column header %s does not ' +
                                  'appear to match any Drupal field names.', csv_column_header)
            print('OK, CSV column headers match Drupal field names.')

        if config['task'] == 'update' or config['task'] == 'create':
            # Validate values in fields that are of type 'typed_relation'.
            # Each value (don't forget multivalued fields) needs to have this
            # pattern: string:string:int.
            validate_typed_relation_values(config, field_definitions, csv_data)

        if config['task'] == 'delete':
            if 'node_id' not in csv_column_headers:
                sys.exit('Error: For "delete" tasks, your CSV file must ' +
                         'contain a "node_id" column.')
        if config['task'] == 'add_media':
            if 'node_id' not in csv_column_headers:
                sys.exit('Error: For "add_media" tasks, your CSV file must ' +
                         'contain a "node_id" column.')
            if 'file' not in csv_column_headers:
                sys.exit('Error: For "add_media" tasks, your CSV file must ' +
                         'contain a "file" column.')

        # Check for existence of files listed in the 'files' column.
        if config['task'] == 'create' or config['task'] == 'add_media':
            # Opening the CSV again is easier than copying the unmodified csv_data variable. Because Python.
            with open(input_csv) as csvfile:
                file_check_csv_data = csv.DictReader(csvfile, delimiter=config['delimiter'])
                for file_check_row in file_check_csv_data:
                    file_path = os.path.join(config['input_dir'], file_check_row['file'])
                    if config['allow_missing_files'] is False:
                        if not os.path.exists(file_path) or not os.path.isfile(file_path):
                            sys.exit('Error: File ' + file_path +
                                     ' identified in CSV "file" column not found.')
                print('OK, files named in the CSV "file" column are ' +
                      'all present.')

    # If nothing has failed by now, exit with a positive message.
    print("Configuration and input data appear to be valid.")
    logging.info("Configuration checked for %s task using config file " +
                 "%s, no problems found", config['task'], args.config)
    sys.exit(0)


def clean_csv_values(row):
    """Strip whitespace, etc. from row values.
    """
    for field in row:
        if isinstance(row[field], str):
            row[field] = row[field].strip()
    return row


def get_node_field_values(config, nid):
    """Get a node's field data so we can use it during PATCH updates,
       which replace a field's values.
    """
    node_url = config['host'] + '/node/' + nid + '?_format=json'
    response = issue_request(config, 'GET', node_url)
    node_fields = json.loads(response.text)
    return node_fields


def get_target_ids(node_field_values):
    """Get the target IDs of all entities in a field.
    """
    target_ids = []
    for target in node_field_values:
        target_ids.append(target['target_id'])
    return target_ids


def split_typed_relation_string(config, typed_relation_string, target_type):
    """Fields of type 'typed_relation' are represented in the CSV file
       using a structured string, specifically namespace:property:id,
       e.g., 'relators:pht:5'. 'id' is either a term ID or a node ID.
       This function takes one of those strings (optionally with a multivalue
       subdelimiter) and returns a list of dictionaries in the form they
       take in existing node values.
    """
    return_list = []
    temp_list = typed_relation_string.split(config['subdelimiter'])
    for item in temp_list:
        item_list = item.split(':')
        item_dict = {'target_id': int(item_list[2]), 'rel_type': item_list[0] + ':' + item_list[1], 'target_type': target_type}
        return_list.append(item_dict)

    return return_list


def validate_typed_relation_values(config, field_definitions, csv_data):
    """Validate values in fields that are of type 'typed_relation'.
       Each value (don't forget multivalued fields) must have this
       pattern: string:string:int.
    """
    # @todo: Complete this function: validate that the relations are from
    # the list configured in the field config, and validate that the target
    # ID exists in the linked taxonomy. See issue #41.
    pass


def preprocess_field_data(path_to_script):
    """Executes a field preprocessor script and returns its output and exit status code. The script
       is passed the field subdelimiter as defined in the config YAML and the field's value, and
       prints a modified vesion of the value (result) back to this function.
    """
    cmd = subprocess.Popen([path_to_script, subdelimiter, field_value], stdout=subprocess.PIPE)
    result, stderrdata = cmd.communicate()

    return result, cmd.returncode


def execute_bootstrap_script(path_to_script, path_to_config_file):
    """Executes a bootstrap script and returns its output and exit status code.
       @todo: pass config into script.
    """
    cmd = subprocess.Popen([path_to_script, path_to_config_file], stdout=subprocess.PIPE)
    result, stderrdata = cmd.communicate()

    return result, cmd.returncode


def create_media(config, filename, node_uri):
    """Logging, etc. happens in caller.
    """
    file_path = os.path.join(config['input_dir'], filename)
    mimetype = mimetypes.guess_type(file_path)
    media_type = set_media_type(mimetype[0])

    media_endpoint_path = ('/media/' +
                           media_type +
                           '/' + str(config['media_use_tid']))
    media_endpoint = node_uri + media_endpoint_path
    location = config['drupal_filesystem'] + os.path.basename(filename)
    media_headers = {
        'Content-Type': mimetype[0],
        'Content-Location': location
    }
    binary_data = open(os.path.join(
        config['input_dir'], filename), 'rb')
    media_response = issue_request(config, 'PUT', media_endpoint, media_headers, '', binary_data)

    return media_response.status_code<|MERGE_RESOLUTION|>--- conflicted
+++ resolved
@@ -201,11 +201,7 @@
     # Dealing with optional config keys. If you introduce a new
     # optional key, add it to this list. Note that optional
     # keys are not validated.
-<<<<<<< HEAD
-    optional_config_keys = ['delimiter', 'subdelimiter', 'log_file_path', 'log_file_mode', 'allow_missing_files', 'preprocessors', 'published']
-=======
-    optional_config_keys = ['delimiter', 'subdelimiter', 'log_file_path', 'log_file_mode', 'allow_missing_files', 'preprocessors', 'bootstrap']
->>>>>>> 2d0c96c2
+    optional_config_keys = ['delimiter', 'subdelimiter', 'log_file_path', 'log_file_mode', 'allow_missing_files', 'preprocessors', 'bootstrap', 'published']
 
     for optional_config_key in optional_config_keys:
         if optional_config_key in config_keys:
